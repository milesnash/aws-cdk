{
  "name": "aws-cdk",
  "description": "CDK Toolkit, the command line tool for CDK apps",
  "version": "0.0.0",
  "main": "lib/index.js",
  "types": "lib/index.d.ts",
  "bin": {
    "cdk": "bin/cdk"
  },
  "scripts": {
    "build": "cdk-build",
    "watch": "cdk-watch",
    "lint": "cdk-lint",
    "pkglint": "pkglint -f",
    "test": "cdk-test",
    "integ": "jest --testMatch '**/?(*.)+(integ-test).js'",
    "package": "cdk-package",
    "build+test+package": "yarn build+test && yarn package",
    "build+test": "yarn build && yarn test",
    "integ-cli": "npm run integ-cli-regression && npm run integ-cli-no-regression",
    "integ-cli-regression": "npm run integ-cli-regression-latest-release && npm run integ-cli-regression-latest-code",
    "integ-cli-regression-latest-release": "test/integ/run-against-dist test/integ/test-cli-regression-against-latest-release.sh",
    "integ-cli-regression-latest-code": "test/integ/run-against-dist test/integ/test-cli-regression-against-current-code.sh",
    "integ-cli-no-regression": "test/integ/run-against-repo test/integ/cli/test.sh",
    "integ-init": "test/integ/run-against-dist test/integ/init/test-all.sh",
    "gen": "./generate.sh"
  },
  "cdk-build": {
    "jest": true
  },
  "cdk-package": {
    "shrinkWrap": true
  },
  "author": {
    "name": "Amazon Web Services",
    "url": "https://aws.amazon.com",
    "organization": true
  },
  "license": "Apache-2.0",
  "devDependencies": {
    "@aws-cdk/core": "0.0.0",
    "@octokit/rest": "^18.1.0",
    "@types/archiver": "^5.1.0",
    "@types/fs-extra": "^8.1.1",
    "@types/glob": "^7.1.3",
    "@types/jest": "^26.0.20",
    "@types/minimatch": "^3.0.3",
    "@types/mockery": "^1.4.29",
    "@types/node": "^10.17.51",
    "@types/promptly": "^3.0.1",
    "@types/semver": "^7.3.4",
    "@types/sinon": "^9.0.10",
    "@types/table": "^5.0.0",
    "@types/uuid": "^8.3.0",
    "@types/wrap-ansi": "^3.0.0",
    "@types/yargs": "^15.0.13",
    "aws-sdk-mock": "^5.1.0",
    "cdk-build-tools": "0.0.0",
    "jest": "^26.6.3",
    "make-runnable": "^1.3.8",
    "mockery": "^2.1.0",
    "nock": "^13.0.7",
    "pkglint": "0.0.0",
<<<<<<< HEAD
    "sinon": "^9.2.4",
    "ts-jest": "^26.5.0",
    "ts-mock-imports": "^1.3.3",
=======
    "sinon": "^9.2.1",
    "ts-jest": "^26.4.4",
    "ts-mock-imports": "^1.3.1",
    "constructs": "10.0.0-pre.5",
>>>>>>> 52384957
    "xml-js": "^1.6.11"
  },
  "dependencies": {
    "@aws-cdk/cloud-assembly-schema": "0.0.0",
    "@aws-cdk/cloudformation-diff": "0.0.0",
    "@aws-cdk/cx-api": "0.0.0",
    "@aws-cdk/region-info": "0.0.0",
    "@aws-cdk/yaml-cfn": "0.0.0",
    "archiver": "^5.2.0",
    "aws-sdk": "^2.830.0",
    "camelcase": "^6.2.0",
    "cdk-assets": "0.0.0",
    "colors": "^1.4.0",
    "decamelize": "^5.0.0",
    "fs-extra": "^9.1.0",
    "glob": "^7.1.6",
    "json-diff": "^0.5.4",
    "minimatch": ">=3.0",
    "promptly": "^3.2.0",
    "proxy-agent": "^4.0.1",
    "semver": "^7.3.4",
    "source-map-support": "^0.5.19",
    "table": "^6.0.7",
    "uuid": "^8.3.2",
    "wrap-ansi": "^7.0.0",
    "yargs": "^16.2.0"
  },
  "repository": {
    "url": "https://github.com/aws/aws-cdk.git",
    "type": "git",
    "directory": "packages/aws-cdk"
  },
  "keywords": [
    "aws",
    "cdk"
  ],
  "homepage": "https://github.com/aws/aws-cdk",
  "engines": {
    "node": ">= 10.13.0 <13 || >=13.7.0"
  },
  "stability": "stable",
  "maturity": "stable"
}<|MERGE_RESOLUTION|>--- conflicted
+++ resolved
@@ -61,16 +61,10 @@
     "mockery": "^2.1.0",
     "nock": "^13.0.7",
     "pkglint": "0.0.0",
-<<<<<<< HEAD
     "sinon": "^9.2.4",
     "ts-jest": "^26.5.0",
     "ts-mock-imports": "^1.3.3",
-=======
-    "sinon": "^9.2.1",
-    "ts-jest": "^26.4.4",
-    "ts-mock-imports": "^1.3.1",
     "constructs": "10.0.0-pre.5",
->>>>>>> 52384957
     "xml-js": "^1.6.11"
   },
   "dependencies": {
