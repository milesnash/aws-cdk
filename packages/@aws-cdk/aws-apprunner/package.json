--- conflicted
+++ resolved
@@ -85,27 +85,18 @@
     "@types/jest": "^26.0.24"
   },
   "dependencies": {
-<<<<<<< HEAD
     "@aws-cdk/aws-ecr": "0.0.0",
     "@aws-cdk/aws-ecr-assets": "0.0.0",
     "@aws-cdk/aws-iam": "0.0.0",
     "@aws-cdk/core": "0.0.0",
-    "constructs": "^3.3.69"
+    "constructs": "^10.0.0"
   },
   "peerDependencies": {
     "@aws-cdk/aws-ecr": "0.0.0",
     "@aws-cdk/aws-ecr-assets": "0.0.0",
     "@aws-cdk/aws-iam": "0.0.0",
     "@aws-cdk/core": "0.0.0",
-    "constructs": "^3.3.69"
-=======
-    "@aws-cdk/core": "0.0.0",
     "constructs": "^10.0.0"
-  },
-  "peerDependencies": {
-    "@aws-cdk/core": "0.0.0",
-    "constructs": "^10.0.0"
->>>>>>> de5bf5d5
   },
   "engines": {
     "node": ">= 10.13.0 <13 || >=13.7.0"
