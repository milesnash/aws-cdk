--- conflicted
+++ resolved
@@ -4,10 +4,6 @@
 import { validateHealthChecks } from './private/utils';
 import { HealthCheck, Protocol } from './shared-interfaces';
 import { TlsCertificate, TlsCertificateConfig } from './tls-certificate';
-
-// keep this import separate from other imports to reduce chance for merge conflicts with v2-main
-// eslint-disable-next-line no-duplicate-imports, import/order
-import { Construct } from '@aws-cdk/core';
 
 /**
  * Represents the properties needed to define HTTP Listeners for a VirtualGateway
@@ -119,12 +115,7 @@
    * Called when the GatewayListener type is initialized. Can be used to enforce
    * mutual exclusivity
    */
-<<<<<<< HEAD
   public bind(_scope: Construct): VirtualGatewayListenerConfig {
-=======
-  public bind(scope: Construct): VirtualGatewayListenerConfig {
-    const tlsConfig = this.tlsCertificate?.bind(scope);
->>>>>>> ea67c545
     return {
       listener: {
         portMapping: {
@@ -142,55 +133,11 @@
 /**
  * Renders the TLS config for a listener
  */
-<<<<<<< HEAD
-class GrpcGatewayListener extends VirtualGatewayListener {
-  /**
-   * Port to listen for connections on
-   *
-   * @default - 8080
-   */
-  readonly port: number;
-
-  /**
-   * Health checking strategy upstream nodes should use when communicating with the listener
-   *
-   * @default - no healthcheck
-   */
-  readonly healthCheck?: HealthCheck;
-
-  /**
-   * Protocol the listener implements
-   */
-  protected protocol: Protocol = Protocol.GRPC;
-
-  constructor(options: HttpGatewayListenerOptions = {}) {
-    super();
-    this.port = options.port ? options.port : 8080;
-    this.healthCheck = options.healthCheck;
-  }
-
-  /**
-   * Called when the GatewayListener type is initialized. Can be used to enforce
-   * mutual exclusivity
-   */
-  public bind(_scope: Construct): VirtualGatewayListenerConfig {
-    return {
-      listener: {
-        portMapping: {
-          port: this.port,
-          protocol: Protocol.GRPC,
-        },
-        healthCheck: this.healthCheck ? renderHealthCheck(this.healthCheck, this.protocol, this.port): undefined,
-      },
-    };
-  }
-=======
 function renderTls(tlsCertificateConfig: TlsCertificateConfig): CfnVirtualGateway.VirtualGatewayListenerTlsProperty {
   return {
     certificate: tlsCertificateConfig.tlsCertificate,
     mode: tlsCertificateConfig.tlsMode.toString(),
   };
->>>>>>> ea67c545
 }
 
 function renderHealthCheck(hc: HealthCheck, listenerProtocol: Protocol,
