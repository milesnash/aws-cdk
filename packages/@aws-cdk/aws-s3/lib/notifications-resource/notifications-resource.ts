import * as iam from '@aws-cdk/aws-iam';
import * as cdk from '@aws-cdk/core';
<<<<<<< HEAD
import { IBucket, EventType, NotificationKeyFilter, Bucket } from '../bucket';
=======
import { Construct } from 'constructs';
import { Bucket, EventType, NotificationKeyFilter } from '../bucket';
>>>>>>> 98029af4
import { BucketNotificationDestinationType, IBucketNotificationDestination } from '../destination';
import { NotificationsResourceHandler } from './notifications-resource-handler';

interface NotificationsProps {
  /**
   * The bucket to manage notifications for.
   */
  bucket: IBucket;
}

/**
 * A custom CloudFormation resource that updates bucket notifications for a
 * bucket. The reason we need it is because the AWS::S3::Bucket notification
 * configuration is defined on the bucket itself, which makes it impossible to
 * provision notifications at the same time as the target (since
 * PutBucketNotifications validates the targets).
 *
 * Since only a single BucketNotifications resource is allowed for each Bucket,
 * this construct is not exported in the public API of this module. Instead, it
 * is created just-in-time by `s3.Bucket.onEvent`, so a 1:1 relationship is
 * ensured.
 *
 * @see
 * https://docs.aws.amazon.com/AWSCloudFormation/latest/UserGuide/aws-properties-s3-bucket-notificationconfig.html
 */
export class BucketNotifications extends Construct {
  private readonly lambdaNotifications = new Array<LambdaFunctionConfiguration>();
  private readonly queueNotifications = new Array<QueueConfiguration>();
  private readonly topicNotifications = new Array<TopicConfiguration>();
  private resource?: cdk.CfnResource;
  private readonly bucket: IBucket;

  constructor(scope: Construct, id: string, props: NotificationsProps) {
    super(scope, id);
    this.bucket = props.bucket;
  }

  /**
   * Adds a notification subscription for this bucket.
   * If this is the first notification, a BucketNotification resource is added to the stack.
   *
   * @param event The type of event
   * @param target The target construct
   * @param filters A set of S3 key filters
   */
  public addNotification(event: EventType, target: IBucketNotificationDestination, ...filters: NotificationKeyFilter[]) {
    const resource = this.createResourceOnce();

    // resolve target. this also provides an opportunity for the target to e.g. update
    // policies to allow this notification to happen.
    const targetProps = target.bind(this, this.bucket);
    const commonConfig: CommonConfiguration = {
      Events: [event],
      Filter: renderFilters(filters),
    };

    // if the target specifies any dependencies, add them to the custom resource.
    // for example, the SNS topic policy must be created /before/ the notification resource.
    // otherwise, S3 won't be able to confirm the subscription.
    if (targetProps.dependencies) {
      resource.node.addDependency(...targetProps.dependencies);
    }

    // based on the target type, add the the correct configurations array
    switch (targetProps.type) {
      case BucketNotificationDestinationType.LAMBDA:
        this.lambdaNotifications.push({ ...commonConfig, LambdaFunctionArn: targetProps.arn });
        break;

      case BucketNotificationDestinationType.QUEUE:
        this.queueNotifications.push({ ...commonConfig, QueueArn: targetProps.arn });
        break;

      case BucketNotificationDestinationType.TOPIC:
        this.topicNotifications.push({ ...commonConfig, TopicArn: targetProps.arn });
        break;

      default:
        throw new Error('Unsupported notification target type:' + BucketNotificationDestinationType[targetProps.type]);
    }
  }

  private renderNotificationConfiguration(): NotificationConfiguration {
    return {
      LambdaFunctionConfigurations: this.lambdaNotifications.length > 0 ? this.lambdaNotifications : undefined,
      QueueConfigurations: this.queueNotifications.length > 0 ? this.queueNotifications : undefined,
      TopicConfigurations: this.topicNotifications.length > 0 ? this.topicNotifications : undefined,
    };
  }

  /**
   * Defines the bucket notifications resources in the stack only once.
   * This is called lazily as we add notifications, so that if notifications are not added,
   * there is no notifications resource.
   */
  private createResourceOnce() {
    if (!this.resource) {
      const handler = NotificationsResourceHandler.singleton(this);

      const managed = this.bucket instanceof Bucket;

      if (!managed) {
        handler.role.addToPolicy(new iam.PolicyStatement({
          actions: ['s3:GetBucketNotification'],
          resources: ['*'],
        }));
      }

      this.resource = new cdk.CfnResource(this, 'Resource', {
        type: 'Custom::S3BucketNotifications',
        properties: {
          ServiceToken: handler.functionArn,
          BucketName: this.bucket.bucketName,
          NotificationConfiguration: cdk.Lazy.any({ produce: () => this.renderNotificationConfiguration() }),
          Managed: managed,
        },
      });
    }

    return this.resource;
  }
}

function renderFilters(filters?: NotificationKeyFilter[]): Filter | undefined {
  if (!filters || filters.length === 0) {
    return undefined;
  }

  const renderedRules = new Array<FilterRule>();
  let hasPrefix = false;
  let hasSuffix = false;

  for (const rule of filters) {
    if (!rule.suffix && !rule.prefix) {
      throw new Error('NotificationKeyFilter must specify `prefix` and/or `suffix`');
    }

    if (rule.suffix) {
      if (hasSuffix) {
        throw new Error('Cannot specify more than one suffix rule in a filter.');
      }
      renderedRules.push({ Name: 'suffix', Value: rule.suffix });
      hasSuffix = true;
    }

    if (rule.prefix) {
      if (hasPrefix) {
        throw new Error('Cannot specify more than one prefix rule in a filter.');
      }
      renderedRules.push({ Name: 'prefix', Value: rule.prefix });
      hasPrefix = true;
    }
  }

  return {
    Key: {
      FilterRules: renderedRules,
    },
  };
}

interface NotificationConfiguration {
  LambdaFunctionConfigurations?: LambdaFunctionConfiguration[];
  QueueConfigurations?: QueueConfiguration[];
  TopicConfigurations?: TopicConfiguration[];
}

interface CommonConfiguration {
  Id?: string;
  Events: EventType[];
  Filter?: Filter
}

interface LambdaFunctionConfiguration extends CommonConfiguration {
  LambdaFunctionArn: string;
}

interface QueueConfiguration extends CommonConfiguration {
  QueueArn: string;
}

interface TopicConfiguration extends CommonConfiguration {
  TopicArn: string;
}

interface FilterRule {
  Name: 'prefix' | 'suffix';
  Value: string;
}

interface Filter {
  Key: { FilterRules: FilterRule[] }
}<|MERGE_RESOLUTION|>--- conflicted
+++ resolved
@@ -1,11 +1,7 @@
 import * as iam from '@aws-cdk/aws-iam';
 import * as cdk from '@aws-cdk/core';
-<<<<<<< HEAD
-import { IBucket, EventType, NotificationKeyFilter, Bucket } from '../bucket';
-=======
 import { Construct } from 'constructs';
-import { Bucket, EventType, NotificationKeyFilter } from '../bucket';
->>>>>>> 98029af4
+import { Bucket, IBucket, EventType, NotificationKeyFilter } from '../bucket';
 import { BucketNotificationDestinationType, IBucketNotificationDestination } from '../destination';
 import { NotificationsResourceHandler } from './notifications-resource-handler';
 
