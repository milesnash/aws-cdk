--- conflicted
+++ resolved
@@ -37,83 +37,19 @@
         "/PipelineSecurityStack/SafeProduction/MySafeStack/MySafeTopic/Resource": [
           {
             "type": "aws:cdk:logicalId",
-<<<<<<< HEAD
-            "data": "MySafeTopicCC243D11",
-            "trace": [
-              "new Topic (/Users/huijbers/Workspaces/PublicCDK/aws-cdk4/packages/@aws-cdk/aws-sns/lib/topic.js:43:26)",
-              "new MySafeStage (/Users/huijbers/Workspaces/PublicCDK/aws-cdk4/packages/@aws-cdk/pipelines/test/integ.pipeline-security.js:25:9)",
-              "new TestCdkStack (/Users/huijbers/Workspaces/PublicCDK/aws-cdk4/packages/@aws-cdk/pipelines/test/integ.pipeline-security.js:70:31)",
-              "Object.<anonymous> (/Users/huijbers/Workspaces/PublicCDK/aws-cdk4/packages/@aws-cdk/pipelines/test/integ.pipeline-security.js:82:1)",
-              "Module._compile (node:internal/modules/cjs/loader:1105:14)",
-              "Module._extensions..js (node:internal/modules/cjs/loader:1159:10)",
-              "Module.load (node:internal/modules/cjs/loader:981:32)",
-              "Module._load (node:internal/modules/cjs/loader:827:12)",
-              "Function.executeUserEntryPoint [as runMain] (node:internal/modules/run_main:77:12)",
-              "node:internal/main/run_main_module:17:47"
-            ]
-=======
             "data": "MySafeTopicCC243D11"
->>>>>>> 6131079b
           }
         ],
         "/PipelineSecurityStack/SafeProduction/MySafeStack/BootstrapVersion": [
           {
             "type": "aws:cdk:logicalId",
-<<<<<<< HEAD
-            "data": "BootstrapVersion",
-            "trace": [
-              "addBootstrapVersionRule (/Users/huijbers/Workspaces/PublicCDK/aws-cdk4/packages/@aws-cdk/core/lib/stack-synthesizers/default-synthesizer.js:285:19)",
-              "DefaultStackSynthesizer.synthesize (/Users/huijbers/Workspaces/PublicCDK/aws-cdk4/packages/@aws-cdk/core/lib/stack-synthesizers/default-synthesizer.js:175:13)",
-              "/Users/huijbers/Workspaces/PublicCDK/aws-cdk4/packages/@aws-cdk/core/lib/private/synthesis.js:155:35",
-              "visit (/Users/huijbers/Workspaces/PublicCDK/aws-cdk4/packages/@aws-cdk/core/lib/private/synthesis.js:200:9)",
-              "visit (/Users/huijbers/Workspaces/PublicCDK/aws-cdk4/packages/@aws-cdk/core/lib/private/synthesis.js:197:9)",
-              "synthesizeTree (/Users/huijbers/Workspaces/PublicCDK/aws-cdk4/packages/@aws-cdk/core/lib/private/synthesis.js:148:5)",
-              "Object.synthesize (/Users/huijbers/Workspaces/PublicCDK/aws-cdk4/packages/@aws-cdk/core/lib/private/synthesis.js:33:5)",
-              "MySafeStage.synth (/Users/huijbers/Workspaces/PublicCDK/aws-cdk4/packages/@aws-cdk/core/lib/stage.js:105:41)",
-              "Object.pipelineSynth (/Users/huijbers/Workspaces/PublicCDK/aws-cdk4/packages/@aws-cdk/pipelines/lib/private/construct-internals.js:25:18)",
-              "CdkStage.addApplication (/Users/huijbers/Workspaces/PublicCDK/aws-cdk4/packages/@aws-cdk/pipelines/lib/legacy/stage.js:82:43)",
-              "new TestCdkStack (/Users/huijbers/Workspaces/PublicCDK/aws-cdk4/packages/@aws-cdk/pipelines/test/integ.pipeline-security.js:70:16)",
-              "Object.<anonymous> (/Users/huijbers/Workspaces/PublicCDK/aws-cdk4/packages/@aws-cdk/pipelines/test/integ.pipeline-security.js:82:1)",
-              "Module._compile (node:internal/modules/cjs/loader:1105:14)",
-              "Module._extensions..js (node:internal/modules/cjs/loader:1159:10)",
-              "Module.load (node:internal/modules/cjs/loader:981:32)",
-              "Module._load (node:internal/modules/cjs/loader:827:12)",
-              "Function.executeUserEntryPoint [as runMain] (node:internal/modules/run_main:77:12)",
-              "node:internal/main/run_main_module:17:47"
-            ]
-=======
             "data": "BootstrapVersion"
->>>>>>> 6131079b
           }
         ],
         "/PipelineSecurityStack/SafeProduction/MySafeStack/CheckBootstrapVersion": [
           {
             "type": "aws:cdk:logicalId",
-<<<<<<< HEAD
-            "data": "CheckBootstrapVersion",
-            "trace": [
-              "addBootstrapVersionRule (/Users/huijbers/Workspaces/PublicCDK/aws-cdk4/packages/@aws-cdk/core/lib/stack-synthesizers/default-synthesizer.js:293:5)",
-              "DefaultStackSynthesizer.synthesize (/Users/huijbers/Workspaces/PublicCDK/aws-cdk4/packages/@aws-cdk/core/lib/stack-synthesizers/default-synthesizer.js:175:13)",
-              "/Users/huijbers/Workspaces/PublicCDK/aws-cdk4/packages/@aws-cdk/core/lib/private/synthesis.js:155:35",
-              "visit (/Users/huijbers/Workspaces/PublicCDK/aws-cdk4/packages/@aws-cdk/core/lib/private/synthesis.js:200:9)",
-              "visit (/Users/huijbers/Workspaces/PublicCDK/aws-cdk4/packages/@aws-cdk/core/lib/private/synthesis.js:197:9)",
-              "synthesizeTree (/Users/huijbers/Workspaces/PublicCDK/aws-cdk4/packages/@aws-cdk/core/lib/private/synthesis.js:148:5)",
-              "Object.synthesize (/Users/huijbers/Workspaces/PublicCDK/aws-cdk4/packages/@aws-cdk/core/lib/private/synthesis.js:33:5)",
-              "MySafeStage.synth (/Users/huijbers/Workspaces/PublicCDK/aws-cdk4/packages/@aws-cdk/core/lib/stage.js:105:41)",
-              "Object.pipelineSynth (/Users/huijbers/Workspaces/PublicCDK/aws-cdk4/packages/@aws-cdk/pipelines/lib/private/construct-internals.js:25:18)",
-              "CdkStage.addApplication (/Users/huijbers/Workspaces/PublicCDK/aws-cdk4/packages/@aws-cdk/pipelines/lib/legacy/stage.js:82:43)",
-              "new TestCdkStack (/Users/huijbers/Workspaces/PublicCDK/aws-cdk4/packages/@aws-cdk/pipelines/test/integ.pipeline-security.js:70:16)",
-              "Object.<anonymous> (/Users/huijbers/Workspaces/PublicCDK/aws-cdk4/packages/@aws-cdk/pipelines/test/integ.pipeline-security.js:82:1)",
-              "Module._compile (node:internal/modules/cjs/loader:1105:14)",
-              "Module._extensions..js (node:internal/modules/cjs/loader:1159:10)",
-              "Module.load (node:internal/modules/cjs/loader:981:32)",
-              "Module._load (node:internal/modules/cjs/loader:827:12)",
-              "Function.executeUserEntryPoint [as runMain] (node:internal/modules/run_main:77:12)",
-              "node:internal/main/run_main_module:17:47"
-            ]
-=======
             "data": "CheckBootstrapVersion"
->>>>>>> 6131079b
           }
         ]
       },
